

import numpy as np
import scipy.special
import matplotlib.pyplot as plt

from fluid_matrix.public import *


## Airy test: u_zz + (a + bz)u = 0
#
# u_z - du = 0
# du_z + (a + bz) u = 0
#
<<<<<<< HEAD
a = 0.
b = -300.
=======
a = 1.
b = -100.
>>>>>>> 7f8fca3f
c = 5.
d = -5.
airy = problems.Problem(['u', 'du'], 2)
airy.L0 = [np.array([[0., -1.],
                     [a, 0.]]),
           np.array([[0., 0.],
                     [b, 0.]])]
airy.L1 = [np.array([[1., 0.],
                     [0., 1.]])]
airy.LL = np.array([[1., 0.],
                    [0., 0.]])
airy.LR = np.array([[0., 0.],
                    [1., 0.]])
airy.b = np.array([c, d])

# Set domain
x_basis = Chebyshev(32, range=[-1., 1.])
domain = Domain([x_basis])

# Choose PDE and integrator
pde = airy
ts = timesteppers.SimpleSolve

# Build solver
int = Integrator(pde, domain, ts)

# Solve/integrate
int.dt = 1.
int.sim_stop_time = np.inf
int.advance()

# Exact solution
def exact(z):
    arg = -(a + b*z) / (-b)**(2./3.)
    Ai, Aip, Bi, Bip = scipy.special.airy(arg)
    L = np.array([[Ai[0], Bi[0]],
                  [Ai[-1], Bi[-1]]])
    R = np.array([d, c])
    c1, c2 = np.linalg.solve(L, R)
    u = c1*Ai + c2*Bi

    return u

# Plot
z = x_basis.grid
z_dense = np.linspace(1, -1, 10000)
u = int.state['u']['x'].real

fig = plt.figure(1)
fig.clear()

ax1 = fig.add_subplot(211)
ax1.plot(z_dense, exact(z_dense), '-k', label='Exact')
ax1.plot(z, u, 'ob', label='Numerical (%i)' %z.size)
ax1.legend(fontsize='small')

ax2 = fig.add_subplot(212)
ax2.axhline(0, c='k', ls='dashed')
ax2.plot(z, u - exact(z), 'o-r')
ax2.set_xlabel(r'$z$')
ax2.set_ylabel('Error = Numerical - Exact')

fig.suptitle(r"$u'' + (a + b z) u = 0, \quad u(-1) = c, \quad u(1) = d$")
ax1.set_title(r"$a = %.1f, \quad b = %.1f, \quad c = %.1f, \quad d = %.1f$" %(a,b,c,d), size='small')

plt.savefig('airy.png', dpi=200)
<|MERGE_RESOLUTION|>--- conflicted
+++ resolved
@@ -12,13 +12,8 @@
 # u_z - du = 0
 # du_z + (a + bz) u = 0
 #
-<<<<<<< HEAD
-a = 0.
-b = -300.
-=======
 a = 1.
 b = -100.
->>>>>>> 7f8fca3f
 c = 5.
 d = -5.
 airy = problems.Problem(['u', 'du'], 2)
