"""
Classes for solving differential equations.

"""

from mpi4py import MPI
import numpy as np
import time
import pathlib
import h5py
import uuid
from scipy.sparse import linalg
from scipy.linalg import eig

#from ..data.operators import parsable_ops
from . import operators
from . import pencil
from .evaluator import Evaluator
from .system import CoeffSystem, FieldSystem
from .field import Scalar, Field
from ..tools.cache import CachedAttribute
from ..tools.progress import log_progress

from ..tools.config import config
PERMC_SPEC = config['linear algebra']['permc_spec']
USE_UMFPACK = config['linear algebra'].getboolean('use_umfpack')

import logging
logger = logging.getLogger(__name__.split('.')[-1])


class EigenvalueSolver:
    """
    Solves linear eigenvalue problems for oscillation frequency omega, (d_t -> -i omega).
    First converts to dense matrices, then solves the eigenvalue problem for a given pencil,
    and stored the eigenvalues and eigenvectors.  The set_state method can be used to set
    the state to the ith eigenvector.

    Parameters
    ----------
    problem : problem object
        Problem describing system of differential equations and constraints

    Attributes
    ----------
    state : system object
        System containing solution fields (after solve method is called)
    eigenvalues : numpy array
        Contains a list of eigenvalues omega
    eigenvectors : numpy array
        Contains a list of eigenvectors.  The eigenvector corresponding to the ith
        eigenvalue is in eigenvectors[..., i]
    eigenvalue_pencil : pencil
        The pencil for which the eigenvalue problem has been solved.

    """

    def __init__(self, problem):

        logger.debug('Beginning EVP instantiation')

        self.problem = problem
        self.domain = domain = problem.domain

        # Build pencils and pencil matrices
        self.pencils = pencil.build_pencils(domain)

        # Build systems
        namespace = problem.namespace
        vars = [namespace[var] for var in problem.variables]
        self.state = FieldSystem.from_fields(vars)

        # Create F operator trees
        self.evaluator = Evaluator(domain, namespace)

        logger.debug('Finished EVP instantiation')

    def solve(self, pencil, rebuild_coeffs=False):
        """
        Solve EVP for selected pencil.

        Parameters
        ----------
        pencil : pencil object
            Pencil for which to solve the EVP
        rebuild_coeffs : bool, optional
            Flag to rebuild cached coefficient matrices (default: False)

        """
        # Build matrices
        if rebuild_coeffs:
            # Generate unique cache
            cacheid = uuid.uuid4()
        else:
            cacheid = None
        pencil.build_matrices(self.problem, ['M', 'L'], cacheid=cacheid)
        # Solve as dense general eigenvalue problem
        L = pencil.L.todense()
        M = pencil.M.todense()
        self.eigenvalues, self.eigenvectors = eig(L, b=-M)
        self.eigenvalue_pencil = pencil

    def set_state(self, num):
        """Set state vector to the num-th eigenvector"""

        for p in self.pencils:
            if p == self.eigenvalue_pencil:
                self.state.set_pencil(p, self.eigenvectors[:,num])
            else:
                self.state.set_pencil(p, 0.*self.eigenvectors[:,num])
        self.state.scatter()


class LinearBoundaryValueSolver:
    """
    Linear boundary value problem solver.

    Parameters
    ----------
    problem : problem object
        Problem describing system of differential equations and constraints

    Attributes
    ----------
    state : system object
        System containing solution fields (after solve method is called)

    """

    def __init__(self, problem):

        logger.debug('Beginning LBVP instantiation')

        self.problem = problem
        self.domain = domain = problem.domain

        # Build pencils and pencil matrices
        self.pencils = pencil.build_pencils(domain)
        pencil.build_matrices(self.pencils, problem, ['L'])

        # Build systems
        namespace = problem.namespace
        vars = [namespace[var] for var in problem.variables]
        self.state = FieldSystem.from_fields(vars)

        # Create F operator trees
        self.evaluator = Evaluator(domain, namespace)
        Fe_handler = self.evaluator.add_system_handler(iter=1, group='F')
        Fb_handler = self.evaluator.add_system_handler(iter=1, group='F')
        for eqn in problem.eqs:
            Fe_handler.add_task(eqn['F'])
        for bc in problem.bcs:
            Fb_handler.add_task(bc['F'])
        self.Fe = Fe_handler.build_system()
        self.Fb = Fb_handler.build_system()

        logger.debug('Finished LBVP instantiation')

    def solve(self):
        """Solve BVP."""

        # Compute RHS
        self.evaluator.evaluate_group('F', sim_time=0)

        # Solve system for each pencil, updating state
        for p in self.pencils:
            pFe = self.Fe.get_pencil(p)
            pFb = self.Fb.get_pencil(p)
            A = p.L_exp
            if p.G_bc is None:
                b = p.G_eq * pFe
            else:
                b = p.G_eq * pFe + p.G_bc * pFb
            x = linalg.spsolve(A, b, use_umfpack=USE_UMFPACK, permc_spec=PERMC_SPEC)
            if p.dirichlet:
                x = p.JD * x
            self.state.set_pencil(p, x)
        self.state.scatter()


class NonlinearBoundaryValueSolver:
    """
    Nonlinear boundary value problem solver.

    Parameters
    ----------
    problem : problem object
        Problem describing system of differential equations and constraints

    Attributes
    ----------
    state : system object
        System containing solution fields (after solve method is called)

    """

    def __init__(self, problem):

        logger.debug('Beginning NLBVP instantiation')

        self.problem = problem
        self.domain = domain = problem.domain
        self.iteration = 0

        # Build pencils and pencil matrices
        self.pencils = pencil.build_pencils(domain)
        pencil.build_matrices(self.pencils, problem, ['L'])

        # Build systems
        namespace = problem.namespace
        vars = [namespace[var] for var in problem.variables]
        perts = [namespace['δ'+var] for var in problem.variables]
        self.state = FieldSystem.from_fields(vars)
        self.perturbations = FieldSystem.from_fields(perts)

        # Set variable scales back to 1 for initialization
        for field in self.state.fields + self.perturbations.fields:
            field.set_scales(1)

        # Create F operator trees
        self.evaluator = Evaluator(domain, namespace)
        Fe_handler = self.evaluator.add_system_handler(iter=1, group='F')
        Fb_handler = self.evaluator.add_system_handler(iter=1, group='F')
        for eqn in problem.eqs:
            Fe_handler.add_task(eqn['F-L'])
        for bc in problem.bcs:
            Fb_handler.add_task(bc['F-L'])
        self.Fe = Fe_handler.build_system()
        self.Fb = Fb_handler.build_system()

        logger.debug('Finished NLBVP instantiation')

    def newton_iteration(self):
        """Update solution with a Newton iteration."""
        # Compute RHS
<<<<<<< HEAD
        self.evaluator.evaluate_group('F', sim_time=0)
=======
        self.evaluator.evaluate_group('F', 0, 0, 0, self.iteration)
>>>>>>> a5abcbd0
        # Recompute Jacobian
        pencil.build_matrices(self.pencils, self.problem, ['dF'])
        # Solve system for each pencil, updating perturbations
        for p in self.pencils:
            pFe = self.Fe.get_pencil(p)
            pFb = self.Fb.get_pencil(p)
            A = p.L_exp - p.dF_exp
            b = p.G_eq * pFe + p.G_bc * pFb
            x = linalg.spsolve(A, b, use_umfpack=USE_UMFPACK, permc_spec=PERMC_SPEC)
            if p.dirichlet:
                x = p.JD * x
            self.perturbations.set_pencil(p, x)
        self.perturbations.scatter()
        # Update state
        self.state.gather()
        self.state.data += self.perturbations.data
        self.state.scatter()
        self.iteration += 1


class InitialValueSolver:
    """
    Initial value problem solver.

    Parameters
    ----------
    problem : problem object
        Problem describing system of differential equations and constraints
    timestepper : timestepper class
        Timestepper to use in evolving initial conditions

    Attributes
    ----------
    state : system object
        System containing current solution fields
    dt : float
        Timestep
    stop_sim_time : float
        Simulation stop time, in simulation units
    stop_wall_time : float
        Wall stop time, in seconds from instantiation
    stop_iteration : int
        Stop iteration
    time : float
        Current simulation time
    iteration : int
        Current iteration

    """

    def __init__(self, problem, timestepper):

        logger.debug('Beginning IVP instantiation')

        self.problem = problem
        self.domain = domain = problem.domain
        self._float_array = np.zeros(1, dtype=float)
        self.start_time = self.get_world_time()

        # Build pencils and pencil matrices
        self.pencils = pencil.build_pencils(domain)
        pencil.build_matrices(self.pencils, problem, ['M', 'L'])

        # Build systems
        namespace = problem.namespace
        vars = [namespace[var] for var in problem.variables]
        self.state = FieldSystem.from_fields(vars)
        self._sim_time = namespace[problem.time]

        # Create F operator trees
        self.evaluator = Evaluator(domain, namespace)
        Fe_handler = self.evaluator.add_system_handler(iter=1, group='F')
        Fb_handler = self.evaluator.add_system_handler(iter=1, group='F')
        for eqn in problem.eqs:
            Fe_handler.add_task(eqn['F'])
        for bc in problem.bcs:
            Fb_handler.add_task(bc['F'])
        self.Fe = Fe_handler.build_system()
        self.Fb = Fb_handler.build_system()

        # Initialize timestepper
        self.timestepper = timestepper(problem.nvars, domain)

        # Attributes
        self.sim_time = self.initial_sim_time = 0.
        self.iteration = self.initial_iteration = 0

        # Default integration parameters
        self.stop_sim_time = 10.
        self.stop_wall_time = 10.
        self.stop_iteration = 10.

        logger.debug('Finished IVP instantiation')

    @property
    def sim_time(self):
        return self._sim_time.value

    @sim_time.setter
    def sim_time(self, t):
        self._sim_time.value = t

    def get_world_time(self):
        self._float_array[0] = time.time()
        comm = self.domain.dist.comm_cart
        comm.Allreduce(MPI.IN_PLACE, self._float_array, op=MPI.MAX)
        return self._float_array[0]

    def load_state(self, path, index=-1):
        """
        Load state from HDF5 file.

        Parameters
        ----------
        path : str or pathlib.Path
            Path to Dedalus HDF5 savefile
        index : int, optional
            Local write index (within file) to load (default: -1)

        Returns
        -------
        write : int
            Global write number of loaded write
        dt : float
            Timestep at loaded write
        """
        path = pathlib.Path(path)
        logger.info("Loading solver state from: {}".format(path))
        with h5py.File(str(path), mode='r') as file:
            # Load solver attributes
            write = file['scales']['write_number'][index]
            try:
                dt = file['scales']['timestep'][index]
            except KeyError:
                dt = None
            self.iteration = self.initial_iteration = file['scales']['iteration'][index]
            self.sim_time = self.initial_sim_time = file['scales']['sim_time'][index]
            # Log restart info
            logger.info("Loading iteration: {}".format(self.iteration))
            logger.info("Loading write: {}".format(write))
            logger.info("Loading sim time: {}".format(self.sim_time))
            logger.info("Loading timestep: {}".format(dt))
            # Load fields
            for field in self.state.fields:
                dset = file['tasks'][field.name]
                # Find matching layout
                for layout in self.domain.dist.layouts:
                    if np.allclose(layout.grid_space, dset.attrs['grid_space']):
                        break
                else:
                    raise ValueError("No matching layout")
                # Set scales to match saved data
                scales = dset.shape[1:] / layout.global_shape(scales=1)
                scales[~layout.grid_space] = 1
                # Extract local data from global dset
                dset_slices = (index,) + layout.slices(tuple(scales))
                local_dset = dset[dset_slices]
                # Copy to field
                field_slices = tuple(slice(n) for n in local_dset.shape)
                field.set_scales(scales, keep_data=False)
                field[layout][field_slices] = local_dset
                field.set_scales(self.domain.dealias, keep_data=True)
        return write, dt

    @property
    def ok(self):
        """Check that current time and iteration pass stop conditions."""

        if self.sim_time >= self.stop_sim_time:
            logger.info('Simulation stop time reached.')
            return False
        elif (self.get_world_time() - self.start_time) >= self.stop_wall_time:
            logger.info('Wall stop time reached.')
            return False
        elif self.iteration >= self.stop_iteration:
            logger.info('Stop iteration reached.')
            return False
        else:
            return True

    @CachedAttribute
    def sim_dt_cadences(self):
        """Build array of finite handler sim_dt cadences."""
        cadences = [h.sim_dt for h in self.evaluator.handlers]
        cadences = list(filter(np.isfinite, cadences))
        return np.array(cadences)

    def step(self, dt, trim=False):
        """Advance system by one iteration/timestep."""
        # Assert finite timestep
        if not np.isfinite(dt):
            raise ValueError("Invalid timestep")
        # Trim timestep to hit handler sim_dt cadences
        if trim:
            t = self.sim_time
            cadences = self.sim_dt_cadences
            # Compute next scheduled evaluation
            schedule = min(cadences * (t//cadences + 1))
            # Modify timestep if necessary
            dt = min(dt, schedule - t)
        # (Safety gather)
        self.state.gather()
        # Advance using timestepper
        self.timestepper.step(self, dt)
        # (Safety scatter)
        self.state.scatter()
        # Update iteration
        self.iteration += 1
        return dt

    def evolve(self, timestep_function):
        """Advance system until stopping criterion is reached."""

        # Check for a stopping criterion
        if np.isinf(self.stop_sim_time):
            if np.isinf(self.stop_wall_time):
                if np.isinf(self.stop_iteration):
                    raise ValueError("No stopping criterion specified.")

        # Evolve
        while self.ok:
            dt = timestep_function()
            if self.sim_time + dt > self.stop_sim_time:
                dt = self.stop_sim_time - self.sim_time
            self.step(dt)

<|MERGE_RESOLUTION|>--- conflicted
+++ resolved
@@ -160,7 +160,7 @@
         """Solve BVP."""
 
         # Compute RHS
-        self.evaluator.evaluate_group('F', sim_time=0)
+        self.evaluator.evaluate_group('F')
 
         # Solve system for each pencil, updating state
         for p in self.pencils:
@@ -233,11 +233,7 @@
     def newton_iteration(self):
         """Update solution with a Newton iteration."""
         # Compute RHS
-<<<<<<< HEAD
-        self.evaluator.evaluate_group('F', sim_time=0)
-=======
-        self.evaluator.evaluate_group('F', 0, 0, 0, self.iteration)
->>>>>>> a5abcbd0
+        self.evaluator.evaluate_group('F', iteration=self.iteration)
         # Recompute Jacobian
         pencil.build_matrices(self.pencils, self.problem, ['dF'])
         # Solve system for each pencil, updating perturbations
