--- conflicted
+++ resolved
@@ -1113,312 +1113,6 @@
                 apply_matrix(Ui.T.conj(), gdata, axis=i, out=gdata)
 
 
-<<<<<<< HEAD
-# These are common for SphericalShell and B3
-class RegularityBasis(MultidimensionalBasis):
-
-    def __init__(self, coordsystem, shape, dealias, azimuth_library='matrix', colatitude_library='matrix'):
-        self.coordsystem = coordsystem
-        self.shape = shape
-        if np.isscalar(dealias):
-            self.dealias = (dealias,) * 3
-        elif len(dealias) != 3:
-            raise ValueError("dealias must either be a number or a tuple of three numbers")
-        else:
-            self.dealias = dealias
-        self.intertwiner = lambda l: dedalus_sphere.spin_operators.Intertwiner(l, indexing=(-1,+1,0))
-        self.azimuth_library = azimuth_library
-        self.colatitude_library = colatitude_library
-        self.sphere_basis = self.S2_basis()
-        self.mmax = self.sphere_basis.mmax
-        self.Lmax = self.sphere_basis.Lmax
-        self.local_m = self.sphere_basis.local_m
-        self.global_grid_azimuth = self.sphere_basis.global_grid_azimuth
-        self.global_grid_colatitude = self.sphere_basis.global_grid_colatitude
-        self.local_grid_azimuth = self.sphere_basis.local_grid_azimuth
-        self.local_grid_colatitude = self.sphere_basis.local_grid_colatitude
-        self.global_colatitude_weights = self.sphere_basis.global_colatitude_weights
-        self.local_colatitude_weights = self.sphere_basis.local_colatitude_weights
-        self.forward_transform_azimuth = self.sphere_basis.forward_transform_azimuth
-        self.forward_transform_colatitude = self.sphere_basis.forward_transform_colatitude
-        self.backward_transform_azimuth = self.sphere_basis.backward_transform_azimuth
-        self.backward_transform_colatitude = self.sphere_basis.backward_transform_colatitude
-        super().__init__(coordsystem)
-
-    def global_grids(self, scales=None):
-        if scales == None: scales = (1,1,1)
-        return (self.global_grid_azimuth(scales[0]),
-                self.global_grid_colatitude(scales[1]),
-                self.global_grid_radius(scales[2]))
-
-    def local_grids(self, scales=None):
-        if scales == None: scales = (1,1,1)
-        return (self.local_grid_azimuth(scales[0]),
-                self.local_grid_colatitude(scales[1]),
-                self.local_grid_radius(scales[2]))
-
-    def global_grid_radius(self, scale):
-        problem_grid = self._radius_grid(scale)
-        return reshape_vector(problem_grid, dim=self.dist.dim, axis=self.axis+2)
-
-    def local_grid_radius(self, scale):
-        local_elements = self.dist.grid_layout.local_elements(self.domain, scales=scale)[self.axis+2]
-        problem_grid = self._radius_grid(scale)[local_elements]
-        return reshape_vector(problem_grid, dim=self.dist.dim, axis=self.axis+2)
-
-    def global_radius_weights(self, scale=None):
-        if scale == None: scale = 1
-        weights = self._radius_weights(scale)
-        return reshape_vector(weights.astype(np.float64), dim=self.dist.dim, axis=self.axis+2)
-
-    def local_radius_weights(self, scale=None):
-        if scale == None: scale = 1
-        local_elements = self.dist.grid_layout.local_elements(self.domain, scales=scale)[self.axis+2]
-        weights = self._radius_weights(scale)
-        return reshape_vector(weights.astype(np.float64)[local_elements], dim=self.dist.dim, axis=self.axis+2)
-
-    def S2_basis(self,radius=1):
-        return SWSH(self.coordsystem.S2coordsys, self.shape[:2], radius=radius, dealias=self.dealias[:2],
-                    azimuth_library=self.azimuth_library, colatitude_library=self.colatitude_library)
-
-    @CachedAttribute
-    def local_l(self):
-        return self.sphere_basis.local_l
-
-    @CachedAttribute
-    def local_m(self):
-        return self.sphere_basis.local_m
-
-    @CachedMethod
-    def xi(self,mu,l):
-        return np.sqrt( (l + (mu+1)//2 )/(2*l + 1) )
-
-    @CachedMethod
-    def regularity_allowed(self,l,regularity):
-        Rb = np.array([-1, 1, 0], dtype=int)
-        if regularity == (): return True
-        return not self.intertwiner(l).forbidden_regularity(Rb[np.array(regularity)])
-
-    @CachedMethod
-    def regtotal(self, regindex):
-        if regindex == (): return 0
-        indexing = np.array([-1, 1, 0])
-        return sum(indexing[np.array(regindex)])
-
-    @CachedMethod
-    def radial_recombinations(self, tensorsig, ell_list=None):
-        if ell_list == None: ell_list = self.local_l
-        # For now only implement recombinations for Ball-only tensors
-        for vs in tensorsig:
-            if self.coordsystem is not vs:
-                raise ValueError("Only supports tensors over ball.")
-        order = len(tensorsig)
-
-        Q_matrices = np.zeros((len(ell_list),3**order,3**order))
-        for i, l in enumerate(ell_list):
-            Q = dedalus_sphere.spin_operators.Intertwiner(l, indexing=(-1,+1,0))
-            Q_matrices[i] = Q(order)
-        return Q_matrices
-
-    @CachedMethod
-    def regularity_classes(self, tensorsig):
-        # Regularity-component ordering: [-, +, 0]
-        Rb = np.array([-1, 1, 0], dtype=int)
-        R = np.zeros([cs.dim for cs in tensorsig], dtype=int)
-        for i, cs in enumerate(tensorsig):
-            if self.coordsystem is cs: # kludge before we decide how compound coordinate systems work
-                R[axslice(i, 0, self.dim)] += reshape_vector(Rb, dim=len(tensorsig), axis=i)
-            #elif self.space in vs.spaces:
-            #    n = vs.get_index(self.space)
-            #    R[axslice(i, n, n+self.dim)] += reshape_vector(Rb, dim=len(tensorsig), axis=i)
-        return R
-
-    def forward_regularity_recombination(self, tensorsig, axis, gdata):
-        rank = len(tensorsig)
-        # Apply radial recombinations
-        if rank > 0:
-            Q = self.radial_recombinations(tensorsig)
-            # Flatten tensor axes
-            shape = gdata.shape
-            temp = gdata.reshape((-1,)+shape[rank:])
-            # Apply Q transformations for each l to flattened tensor data
-            for l_index, Q_l in enumerate(Q):
-                # Here the l axis is 'axis' instead of 'axis-1' since we have one tensor axis prepended
-                l_view = temp[axslice(axis, l_index, l_index+1)]
-                apply_matrix(Q_l.T, l_view, axis=0, out=l_view)
-
-    def backward_regularity_recombination(self, tensorsig, axis, gdata):
-        rank = len(tensorsig)
-        # Apply radial recombinations
-        if rank > 0:
-            Q = self.radial_recombinations(tensorsig)
-            # Flatten tensor axes
-            shape = gdata.shape
-            temp = gdata.reshape((-1,)+shape[rank:])
-            # Apply Q transformations for each l to flattened tensor data
-            for l_index, Q_l in enumerate(Q):
-                # Here the l axis is 'axis' instead of 'axis-1' since we have one tensor axis prepended
-                l_view = temp[axslice(axis, l_index, l_index+1)]
-                apply_matrix(Q_l, l_view, axis=0, out=l_view)
-
-    def radial_vector_3(self, comp, m, ell, regindex):
-        slices = self.radial_vector_slices(m, ell, regindex)
-        if slices is None:
-            return None
-        comp5 = reduced_view(comp, axis=self.axis, dim=self.dim)
-        return comp5[(slice(None),) + slices + (slice(None),)]
-
-    @CachedMethod
-    def radial_vector_slices(self, m, ell, regindex):
-        if m > ell:
-            return None
-        if not self.regularity_allowed(ell, regindex):
-            return None
-        mi = self.local_m.index(m)
-        li = self.local_l.index(ell)
-        return (mi, li, self.n_slice(regindex, ell))
-
-    # def coeff_subshape(self, groups):
-    #     subshape = []
-    #     for subaxis, group in enumerate(groups):
-    #         if group is None:
-    #             if subaxis == 2:
-    #                 ell = groups[1]
-    #                 subshape.append(self.n_size((), ell))  # Hack to avoid passing regindex?
-    #             else:
-    #                 subshape.append(self.shape[subaxis])
-    #         else:
-    #             subshape.append(self.group_shape[subaxis])
-    #     return subshape
-
-    # def start(self, groups):
-    #     raise NotImplementedError
-
-    # def field_radial_size(self, field, ell):
-    #     comp_sizes = []
-    #     R = self.regularity_classes(field.tensorsig)
-    #     for regindex, regtotal in np.ndenumerate(R):
-    #         comp_sizes.append(self.n_size(regindex, ell))
-    #     return sum(comp_sizes)
-
-    def local_groups(self, basis_coupling):
-        m_coupling, ell_coupling, n_coupling = basis_coupling
-        if (not m_coupling) and (not ell_coupling) and (n_coupling):
-            local_chunks = self.dist.coeff_layout.local_chunks(self.domain, scales=1)
-            m_chunks = local_chunks[self.first_axis]
-            ell_chunks = local_chunks[self.first_axis+1]
-            groups = []
-            # Add groups satisfying triangular truncation
-            for m_chunk in m_chunks:
-                m = self.sphere_basis.azimuth_basis.wavenumbers[m_chunk]
-                for ell_chunk in ell_chunks:
-                    ell = ell_chunk
-                    if ell >= np.abs(m):
-                        groups.append([m_chunk, ell_chunk, None])
-            return groups
-        else:
-            raise NotImplementedError()
-
-    def local_group_slices(self, basis_group):
-        m_group, ell_group, n_group = basis_group
-        if (m_group is not None) and (ell_group is not None) and (n_group is None):
-            local_chunks = self.dist.coeff_layout.local_chunks(self.domain, scales=1)
-            m_chunks = local_chunks[self.first_axis]
-            m_index = list(m_chunks).index(m_group)
-            m_gs = self.group_shape[0]
-            m_slice = slice(m_index*m_gs, (m_index+1)*m_gs)
-            ell_chunks = local_chunks[self.first_axis+1]
-            ell_index = list(ell_chunks).index(ell_group)
-            ell_gs = self.group_shape[1]
-            ell_slice = slice(ell_index*ell_gs, (ell_index+1)*ell_gs)
-            n_slice = self.n_slice((), ell=ell_group)  # HACK b/c we decided this is always independent of regindex?
-            return [m_slice, ell_slice, n_slice]
-        else:
-            raise NotImplementedError()
-
-    def dot_product_ncc(self, arg_basis, coeffs, ncc_ts, arg_ts, out_ts, subproblem, ncc_first, indices, cutoff=1e-6):
-        Gamma = dedalus_sphere.intertwiner.GammaDotProduct(indices, ncc_first=ncc_first)
-        return self._spin_op_ncc(arg_basis, coeffs, ncc_ts, arg_ts, out_ts, subproblem, Gamma, cutoff)
-
-    def tensor_product_ncc(self, arg_basis, coeffs, ncc_ts, arg_ts, out_ts, subproblem, ncc_first, cutoff=1e-6):
-        Gamma = dedalus_sphere.intertwiner.GammaTensorProduct(ncc_first=ncc_first)
-        return self._spin_op_ncc(arg_basis, coeffs, ncc_ts, arg_ts, out_ts, subproblem, Gamma, cutoff)
-
-    def _spin_op_ncc(self, arg_basis, coeffs, ncc_ts, arg_ts, out_ts, subproblem, Gamma, cutoff):
-        # Don't really understand what this is doing...
-        #if arg_basis is None:
-        #    return super().ncc_matrix(arg_basis, coeffs)
-
-        ell = subproblem.ell
-
-        R_in = self.regularity_classes(arg_ts)
-        R_out = self.regularity_classes(out_ts)
-
-        submatrices = []
-        for regindex_out, regtotal_out in np.ndenumerate(R_out):
-            submatrix_row = []
-            for regindex_in, regtotal_in in np.ndenumerate(R_in):
-                submatrix_row.append(self._spin_op_matrix(ell, arg_basis, coeffs, regindex_in, regtotal_in, regindex_out, regtotal_out, ncc_ts, arg_ts, Gamma, cutoff))
-            submatrices.append(submatrix_row)
-        return sparse.bmat(submatrices)
-
-    def _spin_op_matrix(self, ell, basis_in, coeffs, regindex_in, regtotal_in, regindex_out, regtotal_out, ncc_ts, input_ts, Gamma, cutoff, gamma_threshold=1e-10):
-        # here self is the ncc
-        R_ncc = self.regularity_classes(ncc_ts)
-        S_ncc = self.sphere_basis.spin_weights(ncc_ts)
-
-        S_in = self.sphere_basis.spin_weights(input_ts)
-        diff_regtotal = regtotal_out - regtotal_in
-
-        # jacobi parameters
-        a_ncc = self.alpha + self.k
-
-        N = self.n_size((),ell)
-        matrix = 0 * sparse.identity(N)
-
-        for regindex_ncc, regtotal_ncc in np.ndenumerate(R_ncc):
-            b_ncc = sum(regindex_ncc) + 1/2
-            d = regtotal_ncc - abs(diff_regtotal)
-            if (d >= 0) and (d % 2 == 0):
-                gamma = Gamma(ell, S_ncc, S_in, regindex_ncc, regindex_in, regindex_out)
-                if abs(gamma) > gamma_threshold:
-                    coeffs_filter = coeffs[regindex_ncc][:N]
-                    J = basis_in.operator_matrix('Z',ell,regtotal_in)
-                    R2 = (J + basis_in.operator_matrix('I',ell,regtotal_in))/2
-                    A, B = clenshaw.jacobi_recursion(N, a_ncc, b_ncc, J)
-                    f0 = 1/np.sqrt(jacobi.mass(a_ncc, b_ncc)) * sparse.identity(N)
-                    prefactor = basis_in.radius_multiplication_matrix(ell, regtotal_in, diff_regtotal)
-                    if np.max(np.abs(coeffs_filter)) > 1e-5:
-                        print(regindex_ncc, regindex_in, regindex_out, d, diff_regtotal)
-                    for i in range(d//2):
-                        prefactor = prefactor @ R2
-                    matrix += gamma * prefactor @ clenshaw.matrix_clenshaw(coeffs_filter, A, B, f0, cutoff=cutoff)
-
-        return matrix
-
-    # def ncc_matrix(self, arg_basis, coeffs, cutoff=1e-6):
-    #     """Build NCC matrix via Clenshaw algorithm."""
-    #     if arg_basis is None:
-    #         return super().ncc_matrix(arg_basis, coeffs)
-    #     # Kronecker Clenshaw on argument Jacobi matrix
-    #     N = self.space.coeff_size
-    #     J = jacobi.jacobi_matrix(N, arg_basis.a, arg_basis.b)
-    #     A, B = clenshaw.jacobi_recursion(N, self.a, self.b, J)
-    #     f0 = self.const * sparse.identity(N)
-    #     total = clenshaw.kronecker_clenshaw(coeffs, A, B, f0, cutoff=cutoff)
-    #     # Conversion matrix
-    #     input_basis = arg_basis
-    #     output_basis = (self * arg_basis)
-    #     conversion = ConvertJacobiJacobi._subspace_matrix(self.space, input_basis, output_basis)
-    #     # Kronecker with identity for matrix coefficients
-    #     coeff_size = total.shape[0] // conversion.shape[0]
-    #     if coeff_size > 1:
-    #         conversion = sparse.kron(conversion, sparse.identity(coeff_size))
-    #     return (conversion @ total)
-
-=======
-# This does not work right now... Look at SWSH for a better idea of what the basis class should look like
->>>>>>> be0ec037
 class DiskBasis(SpinBasis):
 
     space_type = Disk
@@ -1638,7 +1332,7 @@
 SWSH = SpinWeightedSphericalHarmonics
 
 
-# These are common for RadialBallBasis and RadialSphericalShellBasis
+# These are common for BallRadialBasis and SphericalShellRadialBasis
 class RegularityBasis(Basis):
 
     dim = 1
@@ -1908,35 +1602,19 @@
 
     @CachedMethod
     def _radius_grid(self, scale):
-<<<<<<< HEAD
         N = int(np.ceil(scale * self.shape[2]))
         z, weights = dedalus_sphere.jacobi.quadrature(N, self.alpha[0], self.alpha[1])
-        #z, weights = dedalus_sphere.annulus.quadrature(N, alpha=self.alpha)
-=======
-        N = int(np.ceil(scale * self.shape[0]))
-        z, weights = dedalus_sphere.annulus.quadrature(N-1, alpha=self.alpha, niter=3)
->>>>>>> be0ec037
         r = self.dR/2*(z + self.rho)
         return r.astype(np.float64)
 
     @CachedMethod
     def _radius_weights(self, scale):
-<<<<<<< HEAD
         N = int(np.ceil(scale * self.shape[2]))
         #z_proj, weights_proj = dedalus_sphere.annulus.quadrature(N, alpha=self.alpha)
         z_proj, weights_proj = dedalus_sphere.jacobi.quadrature(N, self.alpha[0], self.alpha[1])
         z0, weights0 = dedalus_sphere.jacobi.quadrature(N, 0, 0)
         Q0 = dedalus_sphere.jacobi.polynomials(N, self.alpha[0], self.alpha[1], z0)
         Q_proj = dedalus_sphere.jacobi.polynomials(N, self.alpha[0], self.alpha[1], z_proj)
-=======
-        N = int(np.ceil(scale * self.shape[0]))
-        z_proj, weights_proj = dedalus_sphere.annulus.quadrature(N-1, alpha=self.alpha, niter=3)
-        z0, weights0 = dedalus_sphere.jacobi128.quadrature(N-1, 0, 0)
-        init0 = dedalus_sphere.jacobi128.envelope(-1/2,-1/2,-1/2,-1/2,z0)
-        Q0 = dedalus_sphere.jacobi128.recursion(N-1,-1/2,-1/2,z0,init0)
-        init_proj = dedalus_sphere.jacobi128.envelope(-1/2,-1/2,-1/2,-1/2,z_proj)
-        Q_proj = dedalus_sphere.jacobi128.recursion(N-1,-1/2,-1/2,z_proj,init_proj)
->>>>>>> be0ec037
         normalization = self.dR/2
         return normalization * ( (Q0 @ weights0).T ) @ (weights_proj*Q_proj)
 
@@ -2018,14 +1696,9 @@
         operator = E**dk
         return operator(self.n_size(l), self.k).square.astype(np.float64)
 
-<<<<<<< HEAD
     def n_size(self, ell, Nmax=None):
         if Nmax == None: Nmax = self.Nmax
         return Nmax + 1
-=======
-    def n_size(self, ell):
-        return self.Nmax + 1
->>>>>>> be0ec037
 
     def n_slice(self, ell):
         return slice(0, self.Nmax + 1)
@@ -2093,22 +1766,16 @@
 
     @CachedMethod
     def _radius_grid(self, scale):
-<<<<<<< HEAD
         return self.radial_COV.problem_coord(self._native_radius_grid(scale))
 
     def _native_radius_grid(self, scale):
         N = int(np.ceil(scale * self.shape[2]))
         z, weights = dedalus_sphere.zernike.quadrature(3, N, k=self.alpha)
-=======
-        N = int(np.ceil(scale * self.shape[0]))
-        z, weights = dedalus_sphere.ball.quadrature(3, N-1, niter=3, alpha=self.alpha)
->>>>>>> be0ec037
         r = np.sqrt((z + 1) / 2)
         return self.radial_COV.problem_coord(r)
 
     @CachedMethod
     def _radius_weights(self, scale):
-<<<<<<< HEAD
         N = int(np.ceil(scale * self.shape[2]))
         z, weights = dedalus_sphere.zernike.quadrature(3, N, k=self.alpha)
         return weights
@@ -2119,15 +1786,7 @@
         return dedalus_sphere.zernike.polynomials(3, self.n_size(ell), self.alpha + self.k, ell + regtotal, native_position)
 
     @CachedMethod
-    def transform_plan(self, grid_shape, regindex, axis, regtotal, k, alpha):
-=======
-        N = int(np.ceil(scale * self.shape[0]))
-        z, weights = dedalus_sphere.ball.quadrature(3, N-1, alpha=self.alpha, niter=3)
-        return weights
-
-    @CachedMethod
     def transform_plan(self, grid_shape, regindex, axis, local_l, regtotal, k, alpha):
->>>>>>> be0ec037
         """Build transform plan."""
         return self.transforms[self.radius_library](grid_shape, self.Nmax+1, axis, local_l, regindex, regtotal, k, alpha)
 
@@ -2158,7 +1817,6 @@
         self.backward_regularity_recombination(field.tensorsig, axis, gdata)
 
     @CachedMethod
-<<<<<<< HEAD
     def operator_matrix(self,op,l,deg):
 
         if op[-1] in ['+', '-']:
@@ -2178,20 +1836,6 @@
         E = dedalus_sphere.zernike.operator(3, 'E', radius=self.radius)
         operator = E(+1)**dk
         return operator(self.n_size(ell), self.alpha + self.k, ell + regtotal).square.astype(np.float64)
-=======
-    def operator_matrix(self, op, l, regtotal, dk=0):
-        return dedalus_sphere.ball.operator(3,op,self.Nmax,self.k+dk,l,regtotal,radius=self.radius,alpha=self.alpha).astype(np.float64)
-
-    @CachedMethod
-    def conversion_matrix(self, l, regtotal, dk):
-        for dki in range(dk):
-            Ek = dedalus_sphere.ball.operator(3, 'E', self.Nmax, self.k+dki, l, regtotal, radius=self.radius, alpha=self.alpha)
-            if dki == 0:
-                E = Ek
-            else:
-                E = Ek @ E
-        return E.astype(np.float64)
->>>>>>> be0ec037
 
     @CachedMethod
     def radius_multiplication_matrix(self, ell, regtotal, order):
@@ -2208,22 +1852,14 @@
         return R.astype(np.float64)
 
     def _n_limits(self, ell):
-<<<<<<< HEAD
         nmin = dedalus_sphere.zernike.min_degree(ell)
-=======
-        nmin = dedalus_sphere.ball.Nmin(ell, 0)
->>>>>>> be0ec037
         return (nmin, self.Nmax)
 
     def n_size(self, ell):
         nmin, nmax = self._n_limits(ell)
         return nmax - nmin + 1
 
-<<<<<<< HEAD
     def n_slice(self, regindex, ell):
-=======
-    def n_slice(self, ell):
->>>>>>> be0ec037
         nmin, nmax = self._n_limits(ell)
         return slice(nmin, nmax+1)
 
@@ -2231,9 +1867,6 @@
         ell = groups[1]
         (nmin, Nmax) = self._n_limits(ell)
         return nmin
-
-<<<<<<< HEAD
-=======
 
 class Spherical3DBasis(MultidimensionalBasis):
 
@@ -2532,7 +2165,6 @@
         # Apply regularity recombinations
         radial_basis.backward_regularity_recombination(field.tensorsig, axis, gdata, local_l=self.local_l)
 
->>>>>>> be0ec037
 def prod(arg):
     if arg:
         return reduce(operator.mul, arg)
@@ -2694,13 +2326,7 @@
                        A = self.radial_matrix(regindex, regindex, ell)
                        apply_matrix(A, vec3_in, axis=1, out=vec3_out)
         # Q matrix
-<<<<<<< HEAD
-        basis_in.backward_regularity_recombination(operand.tensorsig, self.basis_subaxis, out.data)
-=======
         radial_basis.backward_regularity_recombination(operand.tensorsig, self.basis_subaxis, out.data, local_l=local_l)
-        # Radial rescaling
-        out.data *= (radial_basis.dR/self.position)**radial_basis.k
->>>>>>> be0ec037
 
     def radial_matrix(self, regindex_in, regindex_out, ell):
         position = self.position
