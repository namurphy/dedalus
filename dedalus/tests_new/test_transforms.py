--- conflicted
+++ resolved
@@ -253,12 +253,8 @@
 @pytest.mark.parametrize('radius', radius_range)
 @pytest.mark.parametrize('k', k_range)
 @pytest.mark.parametrize('dealias', dealias_range)
-<<<<<<< HEAD
-def test_ball_scalar(Nphi, Ntheta, Nr, radius, k, dealias):
+def test_ball_radial_scalar(Nphi, Ntheta, Nr, radius, k, dealias):
     c, d, b, phi, theta, r, x, y, z = build_ball(Nphi, Ntheta, Nr, radius, k, dealias)
-=======
-def test_ball_radial_scalar(Nphi, Ntheta, Nr, radius, dealias):
-    c, d, b, phi, theta, r, x, y, z = build_ball(Nphi, Ntheta, Nr, radius, dealias)
     f = field.Field(dist=d, bases=(b.radial_basis,), dtype=np.complex128)
     f['g'] = fg = r**2 - r**4/7
     f['c']
@@ -268,9 +264,10 @@
 @pytest.mark.parametrize('Ntheta', Ntheta_range)
 @pytest.mark.parametrize('Nr', Nr_range)
 @pytest.mark.parametrize('radius', radius_range)
-@pytest.mark.parametrize('dealias', dealias_range)
-def test_ball_radial_vector(Nphi, Ntheta, Nr, radius, dealias):
-    c, d, b, phi, theta, r, x, y, z = build_ball(Nphi, Ntheta, Nr, radius, dealias)
+@pytest.mark.parametrize('k', k_range)
+@pytest.mark.parametrize('dealias', dealias_range)
+def test_ball_radial_vector(Nphi, Ntheta, Nr, radius, k, dealias):
+    c, d, b, phi, theta, r, x, y, z = build_ball(Nphi, Ntheta, Nr, radius, k, dealias)
     u = field.Field(dist=d, bases=(b.radial_basis,), tensorsig=(c,), dtype=np.complex128)
     u['g'][2] = 2*r - 3*r**3/7
     u0 = np.copy(u['g'])
@@ -281,10 +278,10 @@
 @pytest.mark.parametrize('Ntheta', Ntheta_range)
 @pytest.mark.parametrize('Nr', Nr_range)
 @pytest.mark.parametrize('radius', radius_range)
-@pytest.mark.parametrize('dealias', dealias_range)
-def test_ball_scalar(Nphi, Ntheta, Nr, radius, dealias):
-    c, d, b, phi, theta, r, x, y, z = build_ball(Nphi, Ntheta, Nr, radius, dealias)
->>>>>>> be0ec037
+@pytest.mark.parametrize('k', k_range)
+@pytest.mark.parametrize('dealias', dealias_range)
+def test_ball_scalar(Nphi, Ntheta, Nr, radius, k, dealias):
+    c, d, b, phi, theta, r, x, y, z = build_ball(Nphi, Ntheta, Nr, radius, k, dealias)
     f = field.Field(dist=d, bases=(b,), dtype=np.complex128)
     f['g'] = fg = 3*x**2 + 2*y*z
     f['c']
